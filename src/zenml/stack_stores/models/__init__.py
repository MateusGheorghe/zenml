#  Copyright (c) ZenML GmbH 2022. All Rights Reserved.
#
#  Licensed under the Apache License, Version 2.0 (the "License");
#  you may not use this file except in compliance with the License.
#  You may obtain a copy of the License at:
#
#       https://www.apache.org/licenses/LICENSE-2.0
#
#  Unless required by applicable law or agreed to in writing, software
#  distributed under the License is distributed on an "AS IS" BASIS,
#  WITHOUT WARRANTIES OR CONDITIONS OF ANY KIND, either express
#  or implied. See the License for the specific language governing
#  permissions and limitations under the License.
<<<<<<< HEAD
from zenml.stack_stores.models.rest_api_models import ActiveStackName, Version
from zenml.stack_stores.models.stack_component_configuration import (
    StackComponentConfiguration,
=======
from zenml.stack_stores.models.stack_component_wrapper import (
    StackComponentWrapper,
>>>>>>> 3144bb58
)
from zenml.stack_stores.models.stack_store_model import StackStoreModel
from zenml.stack_stores.models.stack_wrapper import StackWrapper

__all__ = [
<<<<<<< HEAD
    "ActiveStackName",
    "StackComponentConfiguration",
    "StackConfiguration",
=======
    "StackComponentWrapper",
>>>>>>> 3144bb58
    "StackStoreModel",
    "StackWrapper",
    "Version",
]<|MERGE_RESOLUTION|>--- conflicted
+++ resolved
@@ -11,26 +11,16 @@
 #  WITHOUT WARRANTIES OR CONDITIONS OF ANY KIND, either express
 #  or implied. See the License for the specific language governing
 #  permissions and limitations under the License.
-<<<<<<< HEAD
 from zenml.stack_stores.models.rest_api_models import ActiveStackName, Version
-from zenml.stack_stores.models.stack_component_configuration import (
-    StackComponentConfiguration,
-=======
 from zenml.stack_stores.models.stack_component_wrapper import (
     StackComponentWrapper,
->>>>>>> 3144bb58
 )
 from zenml.stack_stores.models.stack_store_model import StackStoreModel
 from zenml.stack_stores.models.stack_wrapper import StackWrapper
 
 __all__ = [
-<<<<<<< HEAD
     "ActiveStackName",
-    "StackComponentConfiguration",
-    "StackConfiguration",
-=======
     "StackComponentWrapper",
->>>>>>> 3144bb58
     "StackStoreModel",
     "StackWrapper",
     "Version",
