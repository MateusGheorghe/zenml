#  Copyright (c) ZenML GmbH 2021. All Rights Reserved.
#
#  Licensed under the Apache License, Version 2.0 (the "License");
#  you may not use this file except in compliance with the License.
#  You may obtain a copy of the License at:
#
#       https://www.apache.org/licenses/LICENSE-2.0
#
#  Unless required by applicable law or agreed to in writing, software
#  distributed under the License is distributed on an "AS IS" BASIS,
#  WITHOUT WARRANTIES OR CONDITIONS OF ANY KIND, either express
#  or implied. See the License for the specific language governing
#  permissions and limitations under the License.

import os
from typing import Optional

from zenml import __version__


def handle_bool_env_var(var: str, default: bool = False) -> bool:
    """Converts normal env var to boolean"""
    value = os.getenv(var)
    if value in ["1", "y", "yes", "True", "true"]:
        return True
    elif value in ["0", "n", "no", "False", "false"]:
        return False
    return default


def handle_int_env_var(var: str, default: int = 0) -> int:
    """Converts normal env var to int"""
    value = os.getenv(var, "")
    try:
        return int(value)
    except (ValueError, TypeError):
        return default


# Global constants
APP_NAME = "zenml"
CONFIG_VERSION = "1"
GIT_REPO_URL = "https://github.com/zenml-io/zenml.git"

# Environment variables
ENV_ZENML_CONFIG_PATH = "ZENML_CONFIG_PATH"
ENV_ZENML_DEBUG = "ZENML_DEBUG"
ENV_ZENML_LOGGING_VERBOSITY = "ZENML_LOGGING_VERBOSITY"
ENV_ABSL_LOGGING_VERBOSITY = "ZENML_ABSL_LOGGING_VERBOSITY"
ENV_ZENML_REPOSITORY_PATH = "ZENML_REPOSITORY_PATH"
ENV_ZENML_PREVENT_PIPELINE_EXECUTION = "ZENML_PREVENT_PIPELINE_EXECUTION"
ENV_ZENML_ENABLE_RICH_TRACEBACK = "ZENML_ENABLE_RICH_TRACEBACK"
ENV_ZENML_DEFAULT_STORE_TYPE = "ZENML_DEFAULT_STORE_TYPE"

# Logging variables
IS_DEBUG_ENV: bool = handle_bool_env_var(ENV_ZENML_DEBUG, default=False)

ZENML_LOGGING_VERBOSITY: str = "INFO"

if IS_DEBUG_ENV:
    ZENML_LOGGING_VERBOSITY = os.getenv(
        ENV_ZENML_LOGGING_VERBOSITY, default="DEBUG"
    ).upper()
else:
    ZENML_LOGGING_VERBOSITY = os.getenv(
        ENV_ZENML_LOGGING_VERBOSITY, default="INFO"
    ).upper()

ABSL_LOGGING_VERBOSITY: int = handle_int_env_var(
    ENV_ABSL_LOGGING_VERBOSITY, -100
)

# Base images for zenml
ZENML_REGISTRY: str = "eu.gcr.io/maiot-zenml"
ZENML_BASE_IMAGE_NAME: str = f"{ZENML_REGISTRY}/zenml:base-{__version__}"
ZENML_TRAINER_IMAGE_NAME: str = f"{ZENML_REGISTRY}/zenml:cuda-{__version__}"
ZENML_DATAFLOW_IMAGE_NAME: str = (
    f"{ZENML_REGISTRY}/zenml:dataflow-{__version__}"
)

# Evaluation utils constants
COMPARISON_NOTEBOOK: str = "comparison_notebook.ipynb"
EVALUATION_NOTEBOOK: str = "evaluation_notebook.ipynb"

# Pipeline related constants
PREPROCESSING_FN: str = (
    "zenml.components.transform.transform_module" ".preprocessing_fn"
)
TRAINER_FN: str = "zenml.components.trainer.trainer_module.run_fn"

# GCP Orchestration
GCP_ENTRYPOINT: str = "zenml.backends.orchestrator.entrypoint"
AWS_ENTRYPOINT: str = "zenml.backends.orchestrator.entrypoint"
K8S_ENTRYPOINT: str = "zenml.backends.orchestrator.entrypoint"

# Analytics constants
VALID_OPERATING_SYSTEMS = ["Windows", "Darwin", "Linux"]

# Path utilities constants
REMOTE_FS_PREFIX = ["gs://", "hdfs://", "s3://", "az://", "abfs://"]

# Segment
SEGMENT_KEY_DEV = "mDBYI0m7GcCj59EZ4f9d016L1T3rh8J5"
SEGMENT_KEY_PROD = "sezE77zEoxHPFDXuyFfILx6fBnJFZ4p7"

# Container utils
SHOULD_PREVENT_PIPELINE_EXECUTION = handle_bool_env_var(
    ENV_ZENML_PREVENT_PIPELINE_EXECUTION
)

# Repository Directory Path
# Directory Path for local repositories
<<<<<<< HEAD
LOCAL_CONFIG_DIRECTORY_NAME = ".zen"
=======
REPOSITORY_DIRECTORY_NAME = ".zen"
LOCAL_STORES_DIRECTORY_NAME = "local_stores"
>>>>>>> eaef3c01

USER_MAIN_MODULE: Optional[str] = None

# Secrets Manager
ZENML_SCHEMA_NAME = "zenml_schema_name"
LOCAL_SECRETS_FILENAME = "secrets.yaml"

# Rich config
ENABLE_RICH_TRACEBACK = handle_bool_env_var(
    ENV_ZENML_ENABLE_RICH_TRACEBACK, True
)<|MERGE_RESOLUTION|>--- conflicted
+++ resolved
@@ -110,12 +110,8 @@
 
 # Repository Directory Path
 # Directory Path for local repositories
-<<<<<<< HEAD
-LOCAL_CONFIG_DIRECTORY_NAME = ".zen"
-=======
 REPOSITORY_DIRECTORY_NAME = ".zen"
 LOCAL_STORES_DIRECTORY_NAME = "local_stores"
->>>>>>> eaef3c01
 
 USER_MAIN_MODULE: Optional[str] = None
 
